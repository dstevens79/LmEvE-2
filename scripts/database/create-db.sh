#!/bin/bash
#
# LMeve Database Creation Script
# This script creates the required databases and user for LMeve
# Must be run with sudo privileges on the database host
#
# Usage: sudo ./create-db.sh [lmeve_user_password]
#

set -euo pipefail

# Configuration
LMEVE_PASS="${1:-lmpassword}"
LMEVE_USER="lmeve"
LMEVE_DB="lmeve"
SDE_DB="EveStaticData"

# Logging function
log() {
    echo "[$(date '+%Y-%m-%d %H:%M:%S')] $1" >&2
}

# Error handling
error_exit() {
    log "ERROR: $1"
    exit 1
}

# Check if running as root
if [[ $EUID -ne 0 ]]; then
    error_exit "This script must be run with sudo (root privileges)"
fi

log "Starting LMeve database creation..."

<<<<<<< HEAD
# Test MySQL connectivity - use array for safe password handling
log "Testing MySQL connectivity..."
MYSQL_CMD=(mysql -u root)
if [ -n "$MYSQL_ROOT_PASS" ]; then
    MYSQL_CMD+=(-p"$MYSQL_ROOT_PASS")
fi

# Test connection
if ! "${MYSQL_CMD[@]}" -e "SELECT 1;" >/dev/null 2>&1; then
    error_exit "Cannot connect to MySQL. Please check if MySQL is running and credentials are correct."
fi

=======
# Test MySQL connectivity as root
log "Testing MySQL connectivity..."
if ! sudo mysql -e "SELECT 1;" >/dev/null 2>&1; then
    error_exit "Cannot connect to MySQL as root. Ensure MySQL is running."
fi
>>>>>>> e83f8aca
log "MySQL connection successful"

# Create databases
log "Creating databases..."
<<<<<<< HEAD
"${MYSQL_CMD[@]}" <<EOF
=======
sudo mysql <<EOF
>>>>>>> e83f8aca
CREATE DATABASE IF NOT EXISTS \`$LMEVE_DB\` DEFAULT CHARACTER SET utf8mb4 COLLATE utf8mb4_unicode_ci;
CREATE DATABASE IF NOT EXISTS \`$SDE_DB\` DEFAULT CHARACTER SET utf8mb4 COLLATE utf8mb4_unicode_ci;
EOF
log "Databases created successfully"

# Create user and grant privileges
log "Creating user '$LMEVE_USER' and setting permissions..."
sudo mysql <<EOF
-- Drop existing users to ensure clean state
DROP USER IF EXISTS '$LMEVE_USER'@'%';
DROP USER IF EXISTS '$LMEVE_USER'@'localhost';

<<<<<<< HEAD
# Create user and grant permissions - use mysql_native_password for MySQL 8+ compatibility
log "Creating user and setting permissions..."
"${MYSQL_CMD[@]}" <<EOF
-- Drop existing users if they exist to ensure clean state
DROP USER IF EXISTS '$LMEVE_USER'@'%';
DROP USER IF EXISTS '$LMEVE_USER'@'localhost';

-- Create users with mysql_native_password for MySQL 8+ compatibility
CREATE USER '$LMEVE_USER'@'%' IDENTIFIED WITH mysql_native_password BY '$LMEVE_PASS';
CREATE USER '$LMEVE_USER'@'localhost' IDENTIFIED WITH mysql_native_password BY '$LMEVE_PASS';

-- Grant privileges
=======
-- Create users (compatible with MySQL 8+)
CREATE USER '$LMEVE_USER'@'%' IDENTIFIED WITH mysql_native_password BY '$LMEVE_PASS';
CREATE USER '$LMEVE_USER'@'localhost' IDENTIFIED WITH mysql_native_password BY '$LMEVE_PASS';

-- Grant privileges on both databases
>>>>>>> e83f8aca
GRANT ALL PRIVILEGES ON \`$LMEVE_DB\`.* TO '$LMEVE_USER'@'%';
GRANT ALL PRIVILEGES ON \`$LMEVE_DB\`.* TO '$LMEVE_USER'@'localhost';
GRANT ALL PRIVILEGES ON \`$SDE_DB\`.* TO '$LMEVE_USER'@'%';
GRANT ALL PRIVILEGES ON \`$SDE_DB\`.* TO '$LMEVE_USER'@'localhost';

FLUSH PRIVILEGES;
EOF
log "User created and privileges granted successfully"

# Verify user creation
log "Verifying user exists in mysql.user table..."
USER_CHECK=$(sudo mysql -sN -e "SELECT COUNT(*) FROM mysql.user WHERE user='$LMEVE_USER';")
if [ "$USER_CHECK" -lt 1 ]; then
    error_exit "User $LMEVE_USER was not created properly"
fi
log "Found $USER_CHECK user entries for $LMEVE_USER"

<<<<<<< HEAD
# Verify user creation in mysql.user table
log "Verifying user exists in mysql.user table..."
USER_CHECK=$("${MYSQL_CMD[@]}" -sN -e "SELECT COUNT(*) FROM mysql.user WHERE user='$LMEVE_USER';")
if [ "$USER_CHECK" -lt 1 ]; then
    error_exit "User $LMEVE_USER was not created in mysql.user table"
fi
log "Found $USER_CHECK user entries for $LMEVE_USER"

# Verify setup with connection test
log "Verifying database connection as $LMEVE_USER..."
LMEVE_CMD=(mysql -u "$LMEVE_USER" -p"$LMEVE_PASS")

if ! "${LMEVE_CMD[@]}" -e "USE $LMEVE_DB; SELECT 1;" >/dev/null 2>&1; then
    log "WARNING: User verification failed for $LMEVE_DB"
    log "Checking user details..."
    "${MYSQL_CMD[@]}" -e "SELECT user, host, plugin FROM mysql.user WHERE user='$LMEVE_USER';"
    error_exit "User verification failed for $LMEVE_DB"
fi

if ! "${LMEVE_CMD[@]}" -e "USE $SDE_DB; SELECT 1;" >/dev/null 2>&1; then
    error_exit "User verification failed for $SDE_DB"
=======
# Verify access with new user
log "Verifying database connection as '$LMEVE_USER'..."
if ! mysql -u "$LMEVE_USER" -p"$LMEVE_PASS" -e "USE $LMEVE_DB; SELECT 1;" >/dev/null 2>&1; then
    error_exit "Cannot connect to $LMEVE_DB as $LMEVE_USER"
fi
if ! mysql -u "$LMEVE_USER" -p"$LMEVE_PASS" -e "USE $SDE_DB; SELECT 1;" >/dev/null 2>&1; then
    error_exit "Cannot connect to $SDE_DB as $LMEVE_USER"
>>>>>>> e83f8aca
fi

log "Database setup completed successfully!"
log "Created databases: $LMEVE_DB, $SDE_DB"
log "Created user: $LMEVE_USER with full access to both databases"
log "Next step: Import the LMeve schema and SDE data"

exit 0<|MERGE_RESOLUTION|>--- conflicted
+++ resolved
@@ -33,7 +33,6 @@
 
 log "Starting LMeve database creation..."
 
-<<<<<<< HEAD
 # Test MySQL connectivity - use array for safe password handling
 log "Testing MySQL connectivity..."
 MYSQL_CMD=(mysql -u root)
@@ -46,22 +45,11 @@
     error_exit "Cannot connect to MySQL. Please check if MySQL is running and credentials are correct."
 fi
 
-=======
-# Test MySQL connectivity as root
-log "Testing MySQL connectivity..."
-if ! sudo mysql -e "SELECT 1;" >/dev/null 2>&1; then
-    error_exit "Cannot connect to MySQL as root. Ensure MySQL is running."
-fi
->>>>>>> e83f8aca
 log "MySQL connection successful"
 
 # Create databases
 log "Creating databases..."
-<<<<<<< HEAD
 "${MYSQL_CMD[@]}" <<EOF
-=======
-sudo mysql <<EOF
->>>>>>> e83f8aca
 CREATE DATABASE IF NOT EXISTS \`$LMEVE_DB\` DEFAULT CHARACTER SET utf8mb4 COLLATE utf8mb4_unicode_ci;
 CREATE DATABASE IF NOT EXISTS \`$SDE_DB\` DEFAULT CHARACTER SET utf8mb4 COLLATE utf8mb4_unicode_ci;
 EOF
@@ -74,7 +62,6 @@
 DROP USER IF EXISTS '$LMEVE_USER'@'%';
 DROP USER IF EXISTS '$LMEVE_USER'@'localhost';
 
-<<<<<<< HEAD
 # Create user and grant permissions - use mysql_native_password for MySQL 8+ compatibility
 log "Creating user and setting permissions..."
 "${MYSQL_CMD[@]}" <<EOF
@@ -87,13 +74,6 @@
 CREATE USER '$LMEVE_USER'@'localhost' IDENTIFIED WITH mysql_native_password BY '$LMEVE_PASS';
 
 -- Grant privileges
-=======
--- Create users (compatible with MySQL 8+)
-CREATE USER '$LMEVE_USER'@'%' IDENTIFIED WITH mysql_native_password BY '$LMEVE_PASS';
-CREATE USER '$LMEVE_USER'@'localhost' IDENTIFIED WITH mysql_native_password BY '$LMEVE_PASS';
-
--- Grant privileges on both databases
->>>>>>> e83f8aca
 GRANT ALL PRIVILEGES ON \`$LMEVE_DB\`.* TO '$LMEVE_USER'@'%';
 GRANT ALL PRIVILEGES ON \`$LMEVE_DB\`.* TO '$LMEVE_USER'@'localhost';
 GRANT ALL PRIVILEGES ON \`$SDE_DB\`.* TO '$LMEVE_USER'@'%';
@@ -111,7 +91,6 @@
 fi
 log "Found $USER_CHECK user entries for $LMEVE_USER"
 
-<<<<<<< HEAD
 # Verify user creation in mysql.user table
 log "Verifying user exists in mysql.user table..."
 USER_CHECK=$("${MYSQL_CMD[@]}" -sN -e "SELECT COUNT(*) FROM mysql.user WHERE user='$LMEVE_USER';")
@@ -133,15 +112,6 @@
 
 if ! "${LMEVE_CMD[@]}" -e "USE $SDE_DB; SELECT 1;" >/dev/null 2>&1; then
     error_exit "User verification failed for $SDE_DB"
-=======
-# Verify access with new user
-log "Verifying database connection as '$LMEVE_USER'..."
-if ! mysql -u "$LMEVE_USER" -p"$LMEVE_PASS" -e "USE $LMEVE_DB; SELECT 1;" >/dev/null 2>&1; then
-    error_exit "Cannot connect to $LMEVE_DB as $LMEVE_USER"
-fi
-if ! mysql -u "$LMEVE_USER" -p"$LMEVE_PASS" -e "USE $SDE_DB; SELECT 1;" >/dev/null 2>&1; then
-    error_exit "Cannot connect to $SDE_DB as $LMEVE_USER"
->>>>>>> e83f8aca
 fi
 
 log "Database setup completed successfully!"
