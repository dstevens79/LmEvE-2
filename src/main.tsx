--- conflicted
+++ resolved
@@ -1,18 +1,8 @@
-<<<<<<< HEAD
 import React from 'react'
 import { createRoot } from 'react-dom/client'
 import "@github/spark/spark"
 
 import App from './App.tsx'
-=======
-import React from 'react';
-import { createRoot } from 'react-dom/client';
-import { ErrorBoundary } from "react-error-boundary";
-import "@github/spark/spark";
-
-import App from './App.tsx';
-import { ErrorFallback } from './ErrorFallback.tsx';
->>>>>>> 72cb64b5
 
 import "./main.css";
 
