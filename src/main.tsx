--- conflicted
+++ resolved
@@ -4,12 +4,8 @@
 
 import App from './App.tsx'
 
-<<<<<<< HEAD
 import "./main.css"
 import "./index.css"
-=======
-import "./main.css";
->>>>>>> ed940521
 
 const rootElement = document.getElementById('root');
 if (!rootElement) throw new Error('Failed to find the root element');
